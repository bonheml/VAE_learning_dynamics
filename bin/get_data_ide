--- conflicted
+++ resolved
@@ -30,12 +30,8 @@
         for j, l1 in enumerate(layers):
             for name, ide in ides.items():
                 res.append({"estimator": name, "layer": l1, "batch": i,
-<<<<<<< HEAD
                             "IDE": ide.fit_transform(acts[j])})
-=======
-                            "IDE": ceil(ide.fit_transform(acts[j]))})
                 logger.debug("IDE for {} on batch {} using {} = {}".format(l1, i, name, res[-1]["IDE"]))
->>>>>>> 9c2411d5
     logger.info("Saving the results to {}".format(save_file))
     df = pd.DataFrame(res)
     for k, v in model_info.items():
